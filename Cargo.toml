--- conflicted
+++ resolved
@@ -1,10 +1,6 @@
 [package]
 name    = "kiss3d"
-<<<<<<< HEAD
-version = "0.16.0"
-=======
 version = "0.15.0"
->>>>>>> e948b671
 authors = [ "Sébastien Crozet <developer@crozet.re>" ]
 
 description = "3D graphics engine for Rust."
@@ -29,7 +25,6 @@
 path = "src/lib.rs"
 
 [dependencies]
-<<<<<<< HEAD
 libc         = "0.2"
 bitflags     = "1.0"
 num-traits   = "0.2"
@@ -60,18 +55,4 @@
 
 [dev-dependencies]
 rand = "0.5"
-ncollide2d  = "0.17"
-=======
-freetype    = "0.3"
-gl          = "0.6"
-glfw        = "0.19"
-image       = "0.17"
-libc        = "0.2"
-nalgebra    = "0.15"
-ncollide3d  = "0.16"
-num-traits  = "0.2"
-
-[dev-dependencies]
-rand = "0.5"
-ncollide2d  = "0.16"
->>>>>>> e948b671
+ncollide2d  = "0.17"